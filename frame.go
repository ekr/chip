package minq

import (
	"fmt"
	"time"
)

type frameType uint8

const (
	kFrameTypePadding         = frameType(0x0)
	kFrameTypeRstStream       = frameType(0x1)
	kFrameTypeConnectionClose = frameType(0x2)
	kFrameTypeGoaway          = frameType(0x3)
	kFrameTypeMaxData         = frameType(0x4)
	kFrameTypeMaxStreamData   = frameType(0x5)
	kFrameTypeMaxStreamId     = frameType(0x6)
	kFrameTypePing            = frameType(0x7)
	kFrameTypeBlocked         = frameType(0x8)
	kFrameTypeStreamBlocked   = frameType(0x9)
	kFrameTypeStreamIdNeeded  = frameType(0xa)
	kFrameTypeNewConnectionId = frameType(0xb)
	kFrameTypeAck             = frameType(0xa0)
	kFrameTypeStream          = frameType(0xc0)
)

const (
	kFrameTypeFlagF = frameType(0x20)
	kFrameTypeFlagD = frameType(0x01)
)

const (
	maxAckGap = 255
)

type innerFrame interface {
	getType() frameType
 	String() string
}

type frame struct {
	stream            uint32
	f                 innerFrame
	encoded           []byte
	pns               []uint64
	time              time.Time
	needsTransmit     bool
}

func (f frame) String() string {
	return f.f.String()
}

func newFrame(stream uint32, inner innerFrame) frame {
	return frame{stream, inner, nil, nil, time.Unix(0, 0), true}
}

// Encode internally if not already encoded.
func (f *frame) encode() error {
	if f.encoded != nil {
		return nil
	}
	var err error
	f.encoded, err = encode(f.f)
	logf(logTypeFrame, "Frame encoded, total length=%v", len(f.encoded))
	return err
}

func (f *frame) length() (int, error) {
	err := f.encode()
	if err != nil {
		return 0, err
	}
	return len(f.encoded), nil
}

// Decode an arbitrary frame.
func decodeFrame(data []byte) (uintptr, *frame, error) {
	var inner innerFrame
	t := data[0]
	logf(logTypeFrame, "Frame type byte %v", t)
	switch {
	case t == uint8(kFrameTypePadding):
		inner = &paddingFrame{}
	case t == uint8(kFrameTypeRstStream):
		inner = &rstStreamFrame{}
	case t == uint8(kFrameTypeConnectionClose):
		inner = &connectionCloseFrame{}
	case t == uint8(kFrameTypeGoaway):
		inner = &goawayFrame{}
	case t == uint8(kFrameTypeMaxData):
		inner = &maxDataFrame{}
	case t == uint8(kFrameTypeMaxStreamData):
		inner = &maxStreamDataFrame{}
	case t == uint8(kFrameTypeMaxStreamId):
		inner = &maxStreamIdFrame{}
	case t == uint8(kFrameTypePing):
		inner = &pingFrame{}
	case t == uint8(kFrameTypeBlocked):
		inner = &blockedFrame{}
	case t == uint8(kFrameTypeStreamBlocked):
		inner = &streamBlockedFrame{}
	case t == uint8(kFrameTypeStreamIdNeeded):
		inner = &streamIdNeededFrame{}
	case t == uint8(kFrameTypeNewConnectionId):
		inner = &newConnectionIdFrame{}
	case t >= uint8(kFrameTypeAck) && t <= 0xbf:
		inner = &ackFrame{}
	case t >= uint8(kFrameTypeStream):
		inner = &streamFrame{}
	default:
		logf(logTypeConnection, "Unknown frame type %v", t)
		return 0, nil, fmt.Errorf("Received unknown frame type: %v", t)
	}

	n, err := decode(inner, data)
	if err != nil {
		return 0, nil, err
	}

	return n, &frame{0, inner, data[:n], nil, time.Now(), true}, nil
}

// Frame definitions below this point.

// PADDING
type paddingFrame struct {
	Typ frameType
}

func (f paddingFrame) String() string {
	return "P"
}

func (f paddingFrame) getType() frameType {
	return kFrameTypePadding
}

func newPaddingFrame(stream uint32) frame {
	return newFrame(stream, &paddingFrame{0})
}

// RST_STREAM
type rstStreamFrame struct {
	Type        frameType
	StreamId    uint32
	ErrorCode   uint16
	FinalOffset uint64
}

func (f rstStreamFrame) String() string {
	return fmt.Sprintf("RST_STREAM stream=%x errorCode=%d finalOffset=%x", f.StreamId, f.ErrorCode, f.FinalOffset)
}

func (f rstStreamFrame) getType() frameType {
	return kFrameTypeRstStream
}

func newRstStreamFrame(streamId uint32, errorCode ErrorCode, finalOffset uint64) frame {
	return newFrame(streamId, &rstStreamFrame{
		kFrameTypeRstStream,
		streamId,
		uint16(errorCode),
		finalOffset})

}

// CONNECTION_CLOSE
type connectionCloseFrame struct {
	Type               frameType
	ErrorCode          uint16
	ReasonPhraseLength uint16
	ReasonPhrase       []byte
}

func (f connectionCloseFrame) String() string {
	return fmt.Sprintf("CONNECTION_CLOSE errorCode=%x", f.ErrorCode)
}

func (f connectionCloseFrame) getType() frameType {
	return kFrameTypeConnectionClose
}

func (f connectionCloseFrame) ReasonPhrase__length() uintptr {
	return uintptr(f.ReasonPhraseLength)
}

func newConnectionCloseFrame(errcode ErrorCode, reason string) frame {
	str := []byte(reason)

	return newFrame(0, &connectionCloseFrame{
		kFrameTypeConnectionClose,
		uint16(errcode),
		uint16(len(str)),
		[]byte(str),
	})
}

// GOAWAY
type goawayFrame struct {
	Type                  frameType
	LargestClientStreamId uint32
	LargestServerStreamId uint32
}

func (f goawayFrame) String() string {
	return "GO_AWAY"
}

func (f goawayFrame) getType() frameType {
	return kFrameTypeGoaway
}

func newGoawayFrame(client uint32, server uint32) frame {
	return newFrame(0,
		&goawayFrame{kFrameTypeGoaway, client, server})
}

// MAX_DATA
type maxDataFrame struct {
	Type        frameType
	MaximumData uint64
}

func (f maxDataFrame) String() string {
	return fmt.Sprintf("MAX_DATA %d", f.MaximumData)
}

func (f maxDataFrame) getType() frameType {
	return kFrameTypeMaxData
}

// MAX_STREAM_DATA
type maxStreamDataFrame struct {
	Type              frameType
	StreamId          uint32
	MaximumStreamData uint64
}

func newMaxStreamData(stream uint32, offset uint64) frame {
	return newFrame(stream,
		&maxStreamDataFrame{
			kFrameTypeMaxStreamData,
			stream,
			offset,
		})
}

func (f maxStreamDataFrame) String() string {
	return fmt.Sprintf("MAX_STREAM_DATA stream=%d %d", f.StreamId, f.MaximumStreamData)
}

func (f maxStreamDataFrame) getType() frameType {
	return kFrameTypeMaxStreamData
}

// MAX_STREAM_ID
type maxStreamIdFrame struct {
	Type            frameType
	MaximumStreamId uint32
}

func (f maxStreamIdFrame) String() string {
	return fmt.Sprintf("MAX_STREAM_ID %d", f.MaximumStreamId)
}

func (f maxStreamIdFrame) getType() frameType {
	return kFrameTypeMaxStreamId
}

// PING
type pingFrame struct {
	Type frameType
}

func (f pingFrame) String() string {
	return "PING"
}

func (f pingFrame) getType() frameType {
	return kFrameTypePing
}

// BLOCKED
type blockedFrame struct {
	Type frameType
}

func (f blockedFrame) String() string {
	return "BLOCKED"
}

func (f blockedFrame) getType() frameType {
	return kFrameTypeBlocked
}

// STREAM_BLOCKED
type streamBlockedFrame struct {
	Type     frameType
	StreamId uint32
}

func (f streamBlockedFrame) String() string {
	return "STREAM_BLOCKED"
}

func (f streamBlockedFrame) getType() frameType {
	return kFrameTypeStreamBlocked
}

// STREAM_ID_NEEDED
type streamIdNeededFrame struct {
	Type frameType
}

func (f streamIdNeededFrame) String() string {
	return "STREAM_ID_NEEDED"
}

func (f streamIdNeededFrame) getType() frameType {
	return kFrameTypeStreamIdNeeded
}

// NEW_CONNECTION_ID
type newConnectionIdFrame struct {
	Type         frameType
	Sequence     uint16
	ConnectionId uint64
}

func (f newConnectionIdFrame) String() string {
	return "NEW_CONNECTION_ID"
}

func (f newConnectionIdFrame) getType() frameType {
	return kFrameTypeNewConnectionId
}

// ACK
type ackBlock struct {
	lengthLength uintptr
	Gap          uint8
	Length       uint64
}

func (f ackBlock) Length__length() uintptr {
	return f.lengthLength
}

type ackFrame struct {
	Type                frameType
	NumBlocks           uint8
	LargestAcknowledged uint64
	AckDelay            uint16
	AckBlockLength      uint64
	AckBlockSection     []byte
}

func (f ackFrame) String() string {
	return fmt.Sprintf("ACK numBlocks=%d largestAck=%x", f.NumBlocks, f.LargestAcknowledged)
}

func (f ackFrame) getType() frameType {
	return kFrameTypeAck
}

func (f ackFrame) NumBlocks__length() uintptr {
	if f.Type&0x10 == 0 {
		return 0
	}
	return 1
}

func ackFieldsLength(b byte) uintptr {
	return []uintptr{1, 2, 4, 8}[b]
}

func (f ackFrame) LargestAcknowledged__length() uintptr {
	return ackFieldsLength((byte(f.Type) >> 2) & 0x3)
}

func (f ackFrame) AckBlockLength__length() uintptr {
	return ackFieldsLength(byte(f.Type) & 0x3)
}

func (f ackFrame) AckBlockSection__length() uintptr {
	return uintptr(f.NumBlocks) * (1 + f.AckBlockLength__length())
}

<<<<<<< HEAD
func (f ackFrame) TimestampSection__length() uintptr {
	return uintptr(f.NumTS * 5)
}

const (
	maxAckGap = 255
)

func newAckFrame(rs ackRanges, maxackblocks uint8) (*frame, int, error) {
	logf(logTypeFrame, "Making ACK frame %v", rs)

	/* FIRST, fill in the basic info of the ACK frame */
=======
func newAckFrame(rs ackRanges, maxackblocks uint8) (*frame, int, error) {
	logf(logTypeFrame, "Making ACK frame %v", rs)

	// FIRST, fill in the basic info of the ACK frame
>>>>>>> b6807800
	var f ackFrame
	f.Type = kFrameTypeAck | 0xa
	f.NumBlocks = 0
	f.LargestAcknowledged = rs[0].lastPacket
	f.AckBlockLength = rs[0].count - 1
	last := f.LargestAcknowledged - f.AckBlockLength
	f.AckDelay = 0

	addedRanges := 1

<<<<<<< HEAD
	/* SECOND, add the remaining ACK blocks that fit and that we have */
	for (maxackblocks > f.NumBlocks) && (addedRanges < len(rs)) {

		/* calculate blocks needed for the next range */
		gap := last - rs[addedRanges].lastPacket - 1
		blocksneeded := uint64((gap / maxAckGap) + 1)
		if blocksneeded > uint64(maxackblocks) {
			/* break if there is no space */
			break
		}

		/* place the needed empty blocks */
=======
	// SECOND, add the remaining ACK blocks that fit and that we have
	for (maxackblocks > f.NumBlocks) && (addedRanges < len(rs)) {
		// calculate blocks needed for the next range
		gap := last - rs[addedRanges].lastPacket - 1
		blocksneeded := uint64((gap + (maxAckGap - 1)) / maxAckGap)
		if blocksneeded > uint64(maxackblocks) {
			// break if there is no space
			break
		}

		// place the needed empty blocks
>>>>>>> b6807800
		for i := uint64(0); i < blocksneeded - 1; i++ {
			b := &ackBlock{
				4, // Fixed 32-bit width (see 0xb above)
				uint8(maxAckGap),
				0,
			}
			last -= maxAckGap
			encoded, err := encode(b)
			if err != nil {
				return nil, 0, err
			}
			f.Type |= 0x10
			f.NumBlocks += 1
			f.AckBlockSection = append(f.AckBlockSection, encoded...)
		}

<<<<<<< HEAD
		/* Now place the actual block */
=======
		// Now place the actual block
>>>>>>> b6807800
		gap = last - rs[addedRanges].lastPacket - 1
		assert(gap <= maxAckGap)
		b := &ackBlock{
			4,
			uint8(gap),
			rs[addedRanges].count,
		}
		last = rs[addedRanges].lastPacket - rs[addedRanges].count + 1
		encoded, err := encode(b)
		if err != nil {
			return nil, 0, err
		}
		f.Type |= 0x10
		f.NumBlocks += 1
		f.AckBlockSection = append(f.AckBlockSection, encoded...)

		addedRanges += 1
	}

	ret := newFrame(0, &f)
	return &ret, addedRanges, nil
}

// STREAM
type streamFrame struct {
	Typ        frameType
	StreamId   uint32
	Offset     uint64
	DataLength uint16
	Data       []byte
}

func (f streamFrame) String() string {
	return fmt.Sprintf("STREAM stream=%d offset=%d len=%d FIN=%v", f.StreamId, f.Offset, len(f.Data), f.hasFin())
}

func (f streamFrame) getType() frameType {
	return kFrameTypeStream
}

func (f streamFrame) DataLength__length() uintptr {
	logf(logTypeFrame, "DataLength__length() called")
	if (f.Typ & kFrameTypeFlagD) == 0 {
		return 0
	}
	logf(logTypeFrame, "DataLength__length() returning 2")
	return 2
}

func (f streamFrame) StreamId__length() uintptr {
	lengths := []uintptr{1, 2, 3, 4}
	val := (f.Typ >> 3) & 0x03
	return lengths[val]
}

func (f streamFrame) Offset__length() uintptr {
	lengths := []uintptr{0, 2, 4, 8}
	val := (f.Typ >> 1) & 0x03
	return lengths[val]
}

func (f streamFrame) Data__length() uintptr {
	if f.DataLength__length() == 0 {
		return codecDefaultSize
	}
	return uintptr(f.DataLength)
}

func (f streamFrame) hasFin() bool {
	if f.Typ&kFrameTypeFlagF == 0 {
		return false
	}
	return true
}

func newStreamFrame(stream uint32, offset uint64, data []byte, last bool) frame {
	logf(logTypeFrame, "Creating stream frame with data length=%d", len(data))
	assert(len(data) <= 65535)
	// TODO(ekr@tfm.com): One might want to allow non
	// D bit, but not for now.
	// Set all of SSOO to 1
	typ := kFrameTypeStream | 0x1e | kFrameTypeFlagD
	if last {
		typ |= kFrameTypeFlagF
	}
	return newFrame(
		stream,
		&streamFrame{
			typ,
			uint32(stream),
			offset,
			uint16(len(data)),
			dup(data),
		})
}<|MERGE_RESOLUTION|>--- conflicted
+++ resolved
@@ -387,25 +387,10 @@
 	return uintptr(f.NumBlocks) * (1 + f.AckBlockLength__length())
 }
 
-<<<<<<< HEAD
-func (f ackFrame) TimestampSection__length() uintptr {
-	return uintptr(f.NumTS * 5)
-}
-
-const (
-	maxAckGap = 255
-)
-
 func newAckFrame(rs ackRanges, maxackblocks uint8) (*frame, int, error) {
 	logf(logTypeFrame, "Making ACK frame %v", rs)
 
-	/* FIRST, fill in the basic info of the ACK frame */
-=======
-func newAckFrame(rs ackRanges, maxackblocks uint8) (*frame, int, error) {
-	logf(logTypeFrame, "Making ACK frame %v", rs)
-
 	// FIRST, fill in the basic info of the ACK frame
->>>>>>> b6807800
 	var f ackFrame
 	f.Type = kFrameTypeAck | 0xa
 	f.NumBlocks = 0
@@ -416,20 +401,6 @@
 
 	addedRanges := 1
 
-<<<<<<< HEAD
-	/* SECOND, add the remaining ACK blocks that fit and that we have */
-	for (maxackblocks > f.NumBlocks) && (addedRanges < len(rs)) {
-
-		/* calculate blocks needed for the next range */
-		gap := last - rs[addedRanges].lastPacket - 1
-		blocksneeded := uint64((gap / maxAckGap) + 1)
-		if blocksneeded > uint64(maxackblocks) {
-			/* break if there is no space */
-			break
-		}
-
-		/* place the needed empty blocks */
-=======
 	// SECOND, add the remaining ACK blocks that fit and that we have
 	for (maxackblocks > f.NumBlocks) && (addedRanges < len(rs)) {
 		// calculate blocks needed for the next range
@@ -441,7 +412,6 @@
 		}
 
 		// place the needed empty blocks
->>>>>>> b6807800
 		for i := uint64(0); i < blocksneeded - 1; i++ {
 			b := &ackBlock{
 				4, // Fixed 32-bit width (see 0xb above)
@@ -458,11 +428,7 @@
 			f.AckBlockSection = append(f.AckBlockSection, encoded...)
 		}
 
-<<<<<<< HEAD
-		/* Now place the actual block */
-=======
 		// Now place the actual block
->>>>>>> b6807800
 		gap = last - rs[addedRanges].lastPacket - 1
 		assert(gap <= maxAckGap)
 		b := &ackBlock{
