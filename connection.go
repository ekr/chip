--- conflicted
+++ resolved
@@ -98,7 +98,6 @@
 calls to notify it of various events.
 */
 type Connection struct {
-<<<<<<< HEAD
 	handler              ConnectionHandler
 	role                 uint8
 	state                State
@@ -125,36 +124,8 @@
 	tpHandler            *transportParametersHandler
 	log                  loggingFunction
 	retransmitTime       uint32
+	congestion           CongestionController
 	lastSendQueuedTime   time.Time
-=======
-	handler          ConnectionHandler
-	role             uint8
-	state            State
-	version          VersionNumber
-	clientConnId     ConnectionId
-	serverConnId     ConnectionId
-	transport        Transport
-	tls              *tlsConn
-	writeClear       *cryptoState
-	readClear        *cryptoState
-	writeProtected   *cryptoState
-	readProtected    *cryptoState
-	nextSendPacket   uint64
-	mtu              int
-	streams          []*Stream
-	maxStream        uint32
-	outputClearQ     []frame // For stream 0
-	outputProtectedQ []frame // For stream >= 0
-	clientInitial    []byte
-	recvd            *recvdPackets
-	sentAcks         map[uint64]ackRanges
-	lastInput        time.Time
-	idleTimeout      uint16
-	tpHandler        *transportParametersHandler
-	log              loggingFunction
-	retransmitTime   uint32
-	congestion       CongestionController
->>>>>>> 9c9ea726
 }
 
 // Create a new QUIC connection. Should only be used with role=RoleClient,
@@ -187,11 +158,8 @@
 		nil,
 		nil,
 		kDefaultInitialRtt,
-<<<<<<< HEAD
+		nil,
 		time.Now(),
-=======
-		nil,
->>>>>>> 9c9ea726
 	}
 
 	c.log = newConnectionLogger(&c)
@@ -696,9 +664,6 @@
 
 	onlyAcks := len(frames) == 0
 
-<<<<<<< HEAD
-	if len(acks) > 0 {
-=======
 	// See if there is space for any acks, and if there are acks waiting
 	maxackblocks := (left - 16) / 5 // We are using 32-byte values for all the variable-lengths
 	if maxackblocks > 255 {
@@ -708,7 +673,6 @@
 	// (left - 16) is positive if there is place enough for a basic ACK frame without
 	// aditional ACK blocks.
 	if len(acks) > 0 && (left - 16) >= 0 {
->>>>>>> 9c9ea726
 		var af *frame
 		af, asent, err = c.makeAckFrame(acks, left)
 		if err != nil {
@@ -1600,13 +1564,8 @@
 	// Process aditional ACK Blocks
 	last := start
 	rawAckBlocks := f.AckBlockSection
-<<<<<<< HEAD
+
 	for i := uint8(0); i < f.NumBlocks; i++ {
-=======
-	assert(len(rawAckBlocks) == int(f.NumBlocks * 5)) //TODO(ekr@rtmf.com) manage non 32-bit ack blocks
-
-	for i := f.NumBlocks ; i > 0; i-- {
->>>>>>> 9c9ea726
 		var decoded ackBlock
 		bytesread, err := decode(&decoded, rawAckBlocks)
 		if err != nil {
